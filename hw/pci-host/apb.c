--- conflicted
+++ resolved
@@ -377,77 +377,6 @@
     pci_bridge_update_mappings(PCI_BRIDGE(br));
 }
 
-<<<<<<< HEAD
-PCIBus *pci_apb_init(hwaddr special_base,
-                     hwaddr mem_base,
-                     qemu_irq *ivec_irqs, PCIBus **busA, PCIBus **busB,
-                     qemu_irq **pbm_irqs)
-{
-    DeviceState *dev;
-    SysBusDevice *s;
-    PCIHostState *phb;
-    APBState *d;
-    IOMMUState *is;
-    PCIDevice *pci_dev;
-    PCIBridge *br;
-
-    /* Ultrasparc PBM main bus */
-    dev = qdev_create(NULL, TYPE_APB);
-    d = APB_DEVICE(dev);
-    phb = PCI_HOST_BRIDGE(dev);
-    phb->bus = pci_register_root_bus(DEVICE(phb), "pci",
-                                     pci_apb_set_irq, pci_apb_map_irq, d,
-                                     &d->pci_mmio,
-                                     &d->pci_ioport,
-                                     0, 32, TYPE_PCI_BUS);
-    qdev_init_nofail(dev);
-    s = SYS_BUS_DEVICE(dev);
-    /* apb_config */
-    sysbus_mmio_map(s, 0, special_base);
-    /* PCI configuration space */
-    sysbus_mmio_map(s, 1, special_base + 0x1000000ULL);
-    /* pci_ioport */
-    sysbus_mmio_map(s, 2, special_base + 0x2000000ULL);
-
-    memory_region_init(&d->pci_mmio, OBJECT(s), "pci-mmio", 0x100000000ULL);
-    memory_region_add_subregion(get_system_memory(), mem_base, &d->pci_mmio);
-
-    *pbm_irqs = d->pbm_irqs;
-    d->ivec_irqs = ivec_irqs;
-
-    pci_create_simple(phb->bus, 0, "pbm-pci");
-
-    /* APB IOMMU */
-    is = &d->iommu;
-    memset(is, 0, sizeof(IOMMUState));
-
-    memory_region_init_iommu(&is->iommu, sizeof(is->iommu),
-                             TYPE_APB_IOMMU_MEMORY_REGION, OBJECT(dev),
-                             "iommu-apb", UINT64_MAX);
-    address_space_init(&is->iommu_as, MEMORY_REGION(&is->iommu), "pbm-as");
-    pci_setup_iommu(phb->bus, pbm_pci_dma_iommu, is);
-
-    /* APB secondary busses */
-    pci_dev = pci_create_multifunction(phb->bus, PCI_DEVFN(1, 0), true,
-                                   TYPE_PBM_PCI_BRIDGE);
-    br = PCI_BRIDGE(pci_dev);
-    pci_bridge_map_irq(br, "pciB", pci_pbm_map_irq);
-    qdev_init_nofail(&pci_dev->qdev);
-    *busB = pci_bridge_get_sec_bus(br);
-
-    pci_dev = pci_create_multifunction(phb->bus, PCI_DEVFN(1, 1), true,
-                                   TYPE_PBM_PCI_BRIDGE);
-    br = PCI_BRIDGE(pci_dev);
-    pci_bridge_map_irq(br, "pciA", pci_pbm_map_irq);
-    qdev_prop_set_bit(DEVICE(pci_dev), "busA", true);
-    qdev_init_nofail(&pci_dev->qdev);
-    *busA = pci_bridge_get_sec_bus(br);
-
-    return phb->bus;
-}
-
-=======
->>>>>>> 997eba28
 static void pci_pbm_reset(DeviceState *d)
 {
     APBState *s = APB_DEVICE(d);
@@ -504,11 +433,11 @@
     memory_region_add_subregion(get_system_memory(), s->mem_base,
                                 &s->pci_mmio);
 
-    phb->bus = pci_register_bus(dev, "pci",
-                                pci_apb_set_irq, pci_apb_map_irq, s,
-                                &s->pci_mmio,
-                                &s->pci_ioport,
-                                0, 32, TYPE_PCI_BUS);
+    phb->bus = pci_register_root_bus(dev, "pci",
+                                     pci_apb_set_irq, pci_apb_map_irq, s,
+                                     &s->pci_mmio,
+                                     &s->pci_ioport,
+                                     0, 32, TYPE_PCI_BUS);
 
     pci_create_simple(phb->bus, 0, "pbm-pci");
 
